import { JupyterFrontEnd, JupyterFrontEndPlugin } from '@jupyterlab/application';
import { NotebookPanel } from '@jupyterlab/notebook';
import { ILabShell } from '@jupyterlab/application';
import { A11yMainPanel } from './components/MainPanel';

<<<<<<< HEAD
// Track if model has been pulled
let isModelPulled = false;

// Core Analysis Functions
async function analyzeCellsAccessibility(panel: NotebookPanel): Promise<CellAccessibilityIssue[]> {
    const issues: CellAccessibilityIssue[] = [];
    
    const tempDiv = document.createElement('div');
    document.body.appendChild(tempDiv);

    const axeConfig: axe.RunOptions = {
        runOnly: ['wcag2a', 'wcag2aa', 'wcag21a', 'wcag21aa'],
    };

    try {
        const cells = panel.content.widgets;
        for (let i = 0; i < cells.length; i++) {
            const cell = cells[i];
            if (!cell || !cell.model) {
                console.warn(`Skipping cell ${i}: Invalid cell or model`);
                continue;
            }

            const cellType = cell.model.type;
            if (cellType === 'markdown') {
                const rawMarkdown = cell.model.sharedModel.getSource();
                if (rawMarkdown.trim()) {
                    // Parse markdown to HTML using marked
                    tempDiv.innerHTML = await marked.parse(rawMarkdown);
                    
                    // Run axe analysis on our clean HTML
                    const results = await axe.run(tempDiv, axeConfig);
                    const violations = results.violations;

                    if (violations.length > 0) {
                        violations.forEach(violation => {
                            violation.nodes.forEach(node => {
                                issues.push({
                                    cellIndex: i,
                                    cellType: cellType,
                                    axeViolation: violation,
                                    node: node,
                                    contentRaw: rawMarkdown,
                                });
                            });
                        });
                    }
                }
            } else if (cellType === 'code') {
                const codeInput = cell.node.querySelector('.jp-InputArea-editor')
                const codeOutput = cell.node.querySelector('.jp-OutputArea')
                if (codeInput || codeOutput) {
                    // We would have to feed this into a language model to get the suggested fix.
                }
            }
        }
    } finally {
        tempDiv.remove();
    }

    return issues;
}

class CellCategoryWidget extends Widget {
    constructor(notebook: NotebookPanel, categoryTitle: string, issues: CellAccessibilityIssue[]) {
        super();
        this.addClass('category');
        
        // Create the basic structure
        this.node.innerHTML = `
            <h2 class="category-title">${categoryTitle}</h2>
            <hr>
            <div class="issues-list"></div>
        `;

        // Get the issues-list container
        const issuesList = this.node.querySelector('.issues-list');
        
        // Create and append each CellIssueWidget
        issues.forEach(issue => {
            const issueWidget = new CellIssueWidget(issue, notebook);
            if (issuesList) {
                issuesList.appendChild(issueWidget.node);
            }
        });
    }
}

class CellIssueWidget extends Widget {
    private cellIndex: number;
    private suggestion: string = '';
    private _userOllamaUrl: string;
    private currentNotebook: NotebookPanel;
    private issue: CellAccessibilityIssue;

    constructor(issue: CellAccessibilityIssue, notebook: NotebookPanel) {
        super();
        this.cellIndex = issue.cellIndex;
        this.currentNotebook = notebook;
        this.issue = issue;
        this._userOllamaUrl = (ServerConnection.makeSettings().baseUrl || PageConfig.getBaseUrl()) + "ollama/";
        
        this.addClass('issue-widget');
        
        let issueSpecificUI = '';
        if (issue.axeViolation.id === 'image-alt') {
            issueSpecificUI = `
                <div class="image-alt-ui-container" style="background-color: #DCDCDC; padding: 12px; border-radius: 8px; margin-top: 12px; border: 1px solid black;">
                    <input type="text" class="jp-a11y-input" placeholder="Input alt text here..." style="width: calc(100% - 16px); padding: 8px; margin-bottom: 8px; background-color: #DCDCDC; color: black; font-family: Inter, sans-serif; box-sizing: border-box; border: none; outline: none;">
                    <div style="display: flex; gap: 8px; justify-content: flex-end;">
                        <button class="jp-Button2 suggest-button">
                            <svg xmlns="http://www.w3.org/2000/svg" width="24" height="24" viewBox="0 0 24 24"><g fill="none" fill-rule="evenodd"><path d="m12.594 23.258l-.012.002l-.071.035l-.02.004l-.014-.004l-.071-.036q-.016-.004-.024.006l-.004.01l-.017.428l.005.02l.01.013l.104.074l.015.004l.012-.004l.104-.074l.012-.016l.004-.017l-.017-.427q-.004-.016-.016-.018m.264-.113l-.014.002l-.184.093l-.01.01l-.003.011l.018.43l.005.012l.008.008l.201.092q.019.005.029-.008l.004-.014l-.034-.614q-.005-.019-.02-.022m-.715.002a.02.02 0 0 0-.027.006l-.006.014l-.034.614q.001.018.017.024l.015-.002l.201-.093l.01-.008l.003-.011l.018-.43l-.003-.012l-.01-.01z"/><path fill="#fff" d="M19 19a1 1 0 0 1 .117 1.993L19 21h-7a1 1 0 0 1-.117-1.993L12 19zm.631-14.632a2.5 2.5 0 0 1 0 3.536L8.735 18.8a1.5 1.5 0 0 1-.44.305l-3.804 1.729c-.842.383-1.708-.484-1.325-1.326l1.73-3.804a1.5 1.5 0 0 1 .304-.44L16.096 4.368a2.5 2.5 0 0 1 3.535 0m-2.12 1.414L6.677 16.614l-.589 1.297l1.296-.59L18.217 6.49a.5.5 0 1 0-.707-.707M6 1a1 1 0 0 1 .946.677l.13.378a3 3 0 0 0 1.869 1.87l.378.129a1 1 0 0 1 0 1.892l-.378.13a3 3 0 0 0-1.87 1.869l-.129.378a1 1 0 0 1-1.892 0l-.13-.378a3 3 0 0 0-1.869-1.87l-.378-.129a1 1 0 0 1 0-1.892l.378-.13a3 3 0 0 0 1.87-1.869l.129-.378A1 1 0 0 1 6 1m0 3.196A5 5 0 0 1 5.196 5q.448.355.804.804q.355-.448.804-.804A5 5 0 0 1 6 4.196"/></g></svg>                            
                            <div>Get AI Suggestions</div>
                        </button>
                        <button class="jp-Button2 apply-alt-button">
                            <svg class="icon" viewBox="0 0 24 24"><path fill="currentColor" d="M9 16.17L4.83 12l-1.42 1.41L9 19 21 7l-1.41-1.41z"/></svg>
                            <div>Apply</div>
                        </button>
                    </div>
                </div>
            `;
        }

        // Modify the HTML template to include the issue-specific UI
        this.node.innerHTML = `
            <div class="container">
                <button class="issue-header-button">
                    <h3 class="issue-header">Issue: ${issue.axeViolation.id} <svg class="icon chevron-down" viewBox="0 0 24 24"><path d="M7.41 8.59L12 13.17l4.59-4.58L18 10l-6 6-6-6 1.41-1.41z"/></svg></h3>
                </button>
                <div class="collapsible-content" style="display: none;">
                    <p class="description">
                        ${issue.axeViolation.help} <a href="${issue.axeViolation.helpUrl}" target="_blank">(learn more about the issue)</a>.
                    </p>
                    <div class="button-container">
                        <button class="jp-Button2 locate-button">
                            <svg xmlns="http://www.w3.org/2000/svg" width="24" height="24" viewBox="0 0 24 24"><path fill="currentColor" d="m19.6 21l-6.3-6.3q-.75.6-1.725.95T9.5 16q-2.725 0-4.612-1.888T3 9.5t1.888-4.612T9.5 3t4.613 1.888T16 9.5q0 1.1-.35 2.075T14.7 13.3l6.3 6.3zM9.5 14q1.875 0 3.188-1.312T14 9.5t-1.312-3.187T9.5 5T6.313 6.313T5 9.5t1.313 3.188T9.5 14"/></svg>                            
                            <div>Locate</div>
                        </button>
                        ${issue.axeViolation.id !== 'image-alt' ? `
                        <button class="jp-Button2 suggest-button">
                          <svg xmlns="http://www.w3.org/2000/svg" width="24" height="24" viewBox="0 0 24 24"><g fill="none" fill-rule="evenodd"><path d="m12.594 23.258l-.012.002l-.071.035l-.02.004l-.014-.004l-.071-.036q-.016-.004-.024.006l-.004.01l-.017.428l.005.02l.01.013l.104.074l.015.004l.012-.004l.104-.074l.012-.016l.004-.017l-.017-.427q-.004-.016-.016-.018m.264-.113l-.014.002l-.184.093l-.01.01l-.003.011l.018.43l.005.012l.008.008l.201.092q.019.005.029-.008l.004-.014l-.034-.614q-.005-.019-.02-.022m-.715.002a.02.02 0 0 0-.027.006l-.006.014l-.034.614q.001.018.017.024l.015-.002l.201-.093l.01-.008l.003-.011l.018-.43l-.003-.012l-.01-.01z"/><path fill="#fff" d="M19 19a1 1 0 0 1 .117 1.993L19 21h-7a1 1 0 0 1-.117-1.993L12 19zm.631-14.632a2.5 2.5 0 0 1 0 3.536L8.735 18.8a1.5 1.5 0 0 1-.44.305l-3.804 1.729c-.842.383-1.708-.484-1.325-1.326l1.73-3.804a1.5 1.5 0 0 1 .304-.44L16.096 4.368a2.5 2.5 0 0 1 3.535 0m-2.12 1.414L6.677 16.614l-.589 1.297l1.296-.59L18.217 6.49a.5.5 0 1 0-.707-.707M6 1a1 1 0 0 1 .946.677l.13.378a3 3 0 0 0 1.869 1.87l.378.129a1 1 0 0 1 0 1.892l-.378.13a3 3 0 0 0-1.87 1.869l-.129.378a1 1 0 0 1-1.892 0l-.13-.378a3 3 0 0 0-1.869-1.87l-.378-.129a1 1 0 0 1 0-1.892l.378-.13a3 3 0 0 0 1.87-1.869l.129-.378A1 1 0 0 1 6 1m0 3.196A5 5 0 0 1 5.196 5q.448.355.804.804q.355-.448.804-.804A5 5 0 0 1 6 4.196"/></g></svg>                            
                          <div>Get AI Suggestions</div>
                        </button>
                        ` : ''}
                    </div>
                    <div class="suggestion-container" style="display: none;">
                        <div class="suggestion"></div>
                        <button class="jp-Button2 apply-button" style="display: none;">
                            <svg class="icon" viewBox="0 0 24 24"><path d="M9 16.17L4.83 12l-1.42 1.41L9 19 21 7l-1.41-1.41z"/></svg>
                            <div>Apply</div>
                        </button>
            </div>
                    <div class="issue-specific-ui-container"></div>
                    ${issueSpecificUI}
                </div>
            </div>
            `;

        // Add event listeners using query selectors
        const headerButton = this.node.querySelector('.issue-header-button');
        const locateButton = this.node.querySelector('.locate-button');
        const suggestButton = this.node.querySelector('.suggest-button');
        const applyButton = this.node.querySelector('.apply-button');
        const applyAltButton = this.node.querySelector('.apply-alt-button');
        const collapsibleContent = this.node.querySelector('.collapsible-content') as HTMLElement;

        // Toggle collapsible content when header is clicked
        headerButton?.addEventListener('click', () => {
            if (collapsibleContent) {
                const isHidden = collapsibleContent.style.display === 'none';
                collapsibleContent.style.display = isHidden ? 'block' : 'none';
                
                // Update the chevron class
                const chevron = this.node.querySelector('.chevron-down');
                if (chevron) {
                    chevron.classList.toggle('chevron-up', isHidden);
                }
            }
        });

        // Show suggest button initially if AI is enabled
        const mainPanel = document.getElementById('a11y-sidebar') as HTMLElement;
        if (mainPanel) {
            const aiToggleButton = mainPanel.querySelector('.ai-toggle');
            if (aiToggleButton && aiToggleButton.textContent?.includes('Enabled')) {
                const suggestButtonEl = this.node.querySelector('.suggest-button') as HTMLElement;
                if (suggestButtonEl) {
                    suggestButtonEl.style.display = 'flex';
                }
            }
        }

        locateButton?.addEventListener('click', () => this.navigateToCell(this.cellIndex));
        if (issue.axeViolation.id === 'image-alt') {
            suggestButton?.addEventListener('click', () => this.fillInAISuggestion());
        } else {
            suggestButton?.addEventListener('click', () => this.getAISuggestions(this.issue));
        }
        applyButton?.addEventListener('click', () => this.applySuggestion());

        // Add event listener for apply-alt-button
        if (this.issue.axeViolation.id === 'image-alt' && applyAltButton) {
            applyAltButton.addEventListener('click', () => this.applyAltText());
        }
    }

    private navigateToCell(index: number): void {
        if (!this.currentNotebook) return;
        
        const cells = this.currentNotebook.content.widgets;
        const targetCell = cells[index];

        if (!targetCell) return;

        targetCell.node.scrollIntoView({ behavior: 'smooth', block: 'center' });
        targetCell.node.style.transition = 'background-color 0.5s ease';
        targetCell.node.style.backgroundColor = '#DB3939';

        setTimeout(() => {
            targetCell.node.style.backgroundColor = '';
        }, 1000);
    }

    private async getAISuggestions(issue: CellAccessibilityIssue): Promise<void> {
        const suggestionContainer = this.node.querySelector('.suggestion-container') as HTMLElement;
        const suggestionElement = this.node.querySelector('.suggestion') as HTMLElement;
        const applyButton = this.node.querySelector('.apply-button') as HTMLElement;
        
        // Display the suggestion container before loading
        suggestionContainer.style.display = 'block';
        // Loading spinner
        suggestionElement.innerHTML = `
            <svg class="icon loading" viewBox="0 0 24 24">
                <path d="M12 4V2C6.48 2 2 6.48 2 12h2c0-4.41 3.59-8 8-8z"/>
            </svg> Please wait...
        `;
        
        try {
            const suggestion = await getFixSuggestions(formatPrompt(issue), this._userOllamaUrl, "mistral");
            this.suggestion = suggestion;
            
            if (suggestion !== 'Error') {
                suggestionElement.textContent = suggestion;
                applyButton.style.display = 'flex';
            } else {
                suggestionElement.textContent = 'Error getting suggestions. Please try again.';
            }
        } catch (error) {
            console.error(error);
            suggestionElement.textContent = 'Error getting suggestions. Please try again.';
        }
    }

    private async fillInAISuggestion(): Promise<void> {
        const altTextInput = this.node.querySelector('.jp-a11y-input') as HTMLInputElement;
        if (!altTextInput) return;
        
        // Save the original placeholder text
        const originalPlaceholder = altTextInput.placeholder;
        
        // Create loading overlay (so we can see the loading state)
        const loadingOverlay = document.createElement('div');
        loadingOverlay.style.position = 'absolute';
        loadingOverlay.style.left = '8px';  // Matching input text padding
        loadingOverlay.style.top = '8px'; 
        loadingOverlay.style.display = 'flex';
        loadingOverlay.style.alignItems = 'center';
        loadingOverlay.style.gap = '8px';
        loadingOverlay.style.color = '#666';
        loadingOverlay.innerHTML = `
            <svg class="icon loading" viewBox="0 0 24 24" width="16" height="16">
                <path fill="currentColor" d="M12 4V2C6.48 2 2 6.48 2 12h2c0-4.41 3.59-8 8-8z"/>
            </svg>
            Getting AI suggestions...
        `;

        // Add relative positioning to input container and append loading overlay
        const inputContainer = altTextInput.parentElement;
        if (inputContainer) {
            inputContainer.style.position = 'relative';
            inputContainer.appendChild(loadingOverlay);
        }
        
        // Show loading state in the input
        altTextInput.disabled = true;
        altTextInput.style.color = 'transparent';  // Hide input text while loading
        altTextInput.placeholder = '';  // Clear placeholder while showing loading overlay
        
        try {
            const suggestion = await getFixSuggestions(formatPrompt(this.issue), this._userOllamaUrl, "mistral");
            if (suggestion !== 'Error') {
                // Extract alt text from the suggestion, handling both single and double quotes
                const altMatch = suggestion.match(/alt=['"]([^'"]*)['"]/);
                if (altMatch && altMatch[1]) {
                    altTextInput.value = altMatch[1];
                } else {
                    altTextInput.value = suggestion;  // Fallback to full suggestion if no alt text found
                }
            } else {
                altTextInput.placeholder = "Error getting suggestions. Please try again.";
            }
        } catch (error) {
            console.error(error);
            altTextInput.placeholder = "Error getting suggestions. Please try again.";
        } finally {
            altTextInput.disabled = false;
            altTextInput.style.color = '';  // Restore text color
            loadingOverlay.remove();  // Remove loading overlay
            if (altTextInput.value) {
                altTextInput.placeholder = originalPlaceholder;
            }
        }
    }

    private async applySuggestion(): Promise<void> {
        if (!this.currentNotebook || !this.suggestion) return;

        const cell = this.currentNotebook.content.widgets[this.cellIndex];
        if (cell?.model) {
            cell.model.sharedModel.setSource(this.suggestion);
        }
    }

    private async applyAltText(): Promise<void> {
        if (!this.currentNotebook) return;

        const altTextInput = this.node.querySelector('.jp-a11y-input') as HTMLInputElement;
        if (!altTextInput || !altTextInput.value.trim()) return;

        const cell = this.currentNotebook.content.widgets[this.cellIndex];
        if (!cell?.model) return;

        const contentRaw = this.issue.contentRaw;
        const nodeHtml = this.issue.node.html;

        console.log(contentRaw);
        console.log(nodeHtml);
        
        // Find the exact image tag in the content
        const imageTagRegex = new RegExp(nodeHtml.replace(/[.*+?^${}()|[\]\\]/g, '\\$&'));
        const match = contentRaw.match(imageTagRegex);
        
        if (match) {
            const originalImageTag = match[0];
            // Add alt attribute to the image tag
            const newImageTag = originalImageTag.replace(/<img/, `<img alt="${altTextInput.value}"`);
            
            // Replace only the specific image tag
            const newContent = contentRaw.replace(imageTagRegex, newImageTag);
            
            // Update the cell content
            cell.model.sharedModel.setSource(newContent);
        }
    }
}

class A11yMainPanel extends Widget {
    private categoriesContainer: HTMLElement | null = null;
    private currentNotebook: NotebookPanel | null = null;
    private noticeContent: HTMLElement | null = null;
    private aiToggleButton: HTMLButtonElement | null = null;
    private aiEnabled: boolean = false;

    constructor() {
        super();
        this.addClass('a11y-panel');
        this.id = 'a11y-sidebar';
        
        const accessibilityIcon = new LabIcon({
            name: 'a11y:accessibility',
            svgstr: '<svg xmlns="http://www.w3.org/2000/svg" viewBox="0 0 512 512"><path fill="#154F92" d="M256 48c114.953 0 208 93.029 208 208 0 114.953-93.029 208-208 208-114.953 0-208-93.029-208-208 0-114.953 93.029-208 208-208m0-40C119.033 8 8 119.033 8 256s111.033 248 248 248 248-111.033 248-248S392.967 8 256 8zm0 56C149.961 64 64 149.961 64 256s85.961 192 192 192 192-85.961 192-192S362.039 64 256 64zm0 44c19.882 0 36 16.118 36 36s-16.118 36-36 36-36-16.118-36-36 16.118-36 36-36zm117.741 98.023c-28.712 6.779-55.511 12.748-82.14 15.807.851 101.023 12.306 123.052 25.037 155.621 3.617 9.26-.957 19.698-10.217 23.315-9.261 3.617-19.699-.957-23.316-10.217-8.705-22.308-17.086-40.636-22.261-78.549h-9.686c-5.167 37.851-13.534 56.208-22.262 78.549-3.615 9.255-14.05 13.836-23.315 10.217-9.26-3.617-13.834-14.056-10.217-23.315 12.713-32.541 24.185-54.541 25.037-155.621-26.629-3.058-53.428-9.027-82.141-15.807-8.6-2.031-13.926-10.648-11.895-19.249s10.647-13.926 19.249-11.895c96.686 22.829 124.283 22.783 220.775 0 8.599-2.03 17.218 3.294 19.249 11.895 2.029 8.601-3.297 17.219-11.897 19.249z"/></svg>'
        });

        this.title.icon = accessibilityIcon;

        // Use the existing HTML structure
        this.node.innerHTML = `
            <div class="main-container">
                <div class="notice-section">
                    <div class="notice-header">
                        <div class="notice-title">
                            <svg class="icon chevron-down" viewBox="0 0 24 24"><path d="M7.41 8.59L12 13.17l4.59-4.58L18 10l-6 6-6-6 1.41-1.41z"/></svg>
                            <strong>Notice: Known cell navigation error </strong>
                        </div>
                        <button class="close-button">✕</button>
                    </div>
                    <div class="notice-content" style="display: none;">
                        <p>
                            The jupyterlab-a11y-checker has a known cell navigation issue for Jupyterlab version 4.2.5 or later. 
                            To fix this, please navigate to 'Settings' → 'Settings Editor' → Notebook, scroll down to 'Windowing mode', 
                            and choose 'defer' from the dropdown. Please note that this option may reduce the performance of the application. 
                            For more information, please see the <a href="https://jupyter-notebook.readthedocs.io/en/stable/changelog.html" target="_blank" style="text-decoration: underline;">Jupyter Notebook changelog.</a>
                        </p>
                    </div>
                </div>
                <h1 class="main-title">Accessibility Checker</h1>
                <div class="controls-container">
                    <button class="control-button ai-toggle">
                      <svg xmlns="http://www.w3.org/2000/svg" width="24" height="24" viewBox="0 0 24 24"><g fill="none" stroke="#fff" stroke-linecap="round" stroke-linejoin="round" stroke-width="1.5" color="#fff"><path d="M15.5 11.5a3.5 3.5 0 1 1-7 0a3.5 3.5 0 0 1 7 0"/><path d="M21 13.6q.474-.132 1-.133V9.533c-2.857 0-4.714-3.103-3.268-5.566L15.268 2c-1.464 2.494-5.07 2.494-6.534 0L5.27 3.967C6.716 6.43 4.857 9.533 2 9.533v3.934c2.857 0 4.714 3.103 3.268 5.566L8.732 21A3.76 3.76 0 0 1 12 19.129"/><path d="m18.5 15l.258.697c.338.914.507 1.371.84 1.704c.334.334.791.503 1.705.841L22 18.5l-.697.258c-.914.338-1.371.507-1.704.84c-.334.334-.503.791-.841 1.705L18.5 22l-.258-.697c-.338-.914-.507-1.371-.84-1.704c-.334-.334-.791-.503-1.705-.841L15 18.5l.697-.258c.914-.338 1.371-.507 1.704-.84c.334-.334.503-.791.841-1.705z"/></g></svg>                        
                      Use AI : Disabled
                    </button>
                    <button class="control-button analyze">
                      <svg xmlns="http://www.w3.org/2000/svg" width="24" height="24" viewBox="0 0 24 24"><path fill="none" stroke="#fff" stroke-linecap="round" stroke-linejoin="round" stroke-width="1.5" d="M9.456 3.75v5.09a3 3 0 0 1-.557 1.742l-1.736 2.436M9.456 3.75h-1.65m1.65 0h5.088m0 0v5.09a3 3 0 0 0 .557 1.742l1.736 2.436M14.544 3.75h1.65m-9.031 9.268l-2.378 3.337a2.465 2.465 0 0 0 2.007 3.895h10.416a2.465 2.465 0 0 0 2.007-3.895l-2.378-3.337m-9.674 0h9.674"/></svg>                        Analyze Notebook
                    </button>
                </div>
                <div class="categories-container"></div>
            </div>
        `;

        // Get references to elements
        this.categoriesContainer = this.node.querySelector('.categories-container');
        this.noticeContent = this.node.querySelector('.notice-content');
        this.aiToggleButton = this.node.querySelector('.ai-toggle');

        // Add event listeners
        const noticeToggle = this.node.querySelector('.notice-title');
        const closeButton = this.node.querySelector('.close-button');
        const analyzeButton = this.node.querySelector('.analyze');
        const triangle = this.node.querySelector('.chevron-down');

        noticeToggle?.addEventListener('click', () => {
            if (this.noticeContent) {
                const isHidden = this.noticeContent.style.display === 'none';
                this.noticeContent.style.display = isHidden ? 'block' : 'none';
                if (triangle) {
                    triangle.classList.toggle('chevron-up', isHidden);
                }
            }
        });

        closeButton?.addEventListener('click', () => {
            const noticeSection = this.node.querySelector('.notice-section') as HTMLElement;
            if (noticeSection) {
                noticeSection.style.display = 'none';
            }
        });

        this.aiToggleButton?.addEventListener('click', async () => {
            // Don't toggle immediately - handle state based on the situation
            
            if (!this.aiEnabled && !isModelPulled) {
                // First time enabling - need to pull model
                if (this.aiToggleButton) {
                    this.aiToggleButton.innerHTML = `
                        <svg class="icon loading" viewBox="0 0 24 24">
                            <path d="M12 4V2C6.48 2 2 6.48 2 12h2c0-4.41 3.59-8 8-8z"/>
                        </svg>
                        Please wait...
                    `;
                    this.aiToggleButton.disabled = true;
                }
                
                try {
                    // Pull the model
                    const ollamaUrl = (ServerConnection.makeSettings().baseUrl || PageConfig.getBaseUrl()) + "ollama/";
                    await pullOllamaModel(ollamaUrl, "mistral");
                    isModelPulled = true;
                    
                    // Only switch to enabled when model is successfully pulled
                    this.aiEnabled = true;
                    if (this.aiToggleButton) {
                        this.aiToggleButton.innerHTML = `<svg xmlns="http://www.w3.org/2000/svg" width="24" height="24" viewBox="0 0 24 24"><g fill="none" stroke="#fff" stroke-linecap="round" stroke-linejoin="round" stroke-width="1.5" color="#fff"><path d="M15.5 11.5a3.5 3.5 0 1 1-7 0a3.5 3.5 0 0 1 7 0"/><path d="M21 13.6q.474-.132 1-.133V9.533c-2.857 0-4.714-3.103-3.268-5.566L15.268 2c-1.464 2.494-5.07 2.494-6.534 0L5.27 3.967C6.716 6.43 4.857 9.533 2 9.533v3.934c2.857 0 4.714 3.103 3.268 5.566L8.732 21A3.76 3.76 0 0 1 12 19.129"/><path d="m18.5 15l.258.697c.338.914.507 1.371.84 1.704c.334.334.791.503 1.705.841L22 18.5l-.697.258c-.914.338-1.371.507-1.704.84c-.334.334-.503.791-.841 1.705L18.5 22l-.258-.697c-.338-.914-.507-1.371-.84-1.704c-.334-.334-.791-.503-1.705-.841L15 18.5l.697-.258c.914-.338 1.371-.507 1.704-.84c.334-.334.503-.791.841-1.705z"/></g></svg> Use AI : Enabled`;
                        this.aiToggleButton.disabled = false;
                    }
                } catch (error) {
                    console.error('Failed to pull model:', error);
                    // Keep disabled on failure
                    if (this.aiToggleButton) {
                        this.aiToggleButton.innerHTML = `<svg xmlns="http://www.w3.org/2000/svg" width="24" height="24" viewBox="0 0 24 24"><g fill="none" stroke="#fff" stroke-linecap="round" stroke-linejoin="round" stroke-width="1.5" color="#fff"><path d="M15.5 11.5a3.5 3.5 0 1 1-7 0a3.5 3.5 0 0 1 7 0"/><path d="M21 13.6q.474-.132 1-.133V9.533c-2.857 0-4.714-3.103-3.268-5.566L15.268 2c-1.464 2.494-5.07 2.494-6.534 0L5.27 3.967C6.716 6.43 4.857 9.533 2 9.533v3.934c2.857 0 4.714 3.103 3.268 5.566L8.732 21A3.76 3.76 0 0 1 12 19.129"/><path d="m18.5 15l.258.697c.338.914.507 1.371.84 1.704c.334.334.791.503 1.705.841L22 18.5l-.697.258c-.914.338-1.371.507-1.704.84c-.334.334-.503.791-.841 1.705L18.5 22l-.258-.697c-.338-.914-.507-1.371-.84-1.704c-.334-.334-.791-.503-1.705-.841L15 18.5l.697-.258c.914-.338 1.371-.507 1.704-.84c.334-.334.503-.791.841-1.705z"/></g></svg> Use AI : Failed to load model`;
                        this.aiToggleButton.disabled = false;
                    }
                }
            } else {
                // Model already pulled or we're just toggling between states
                this.aiEnabled = !this.aiEnabled;
                if (this.aiToggleButton) {
                    this.aiToggleButton.innerHTML = `<svg xmlns="http://www.w3.org/2000/svg" width="24" height="24" viewBox="0 0 24 24"><g fill="none" stroke="#fff" stroke-linecap="round" stroke-linejoin="round" stroke-width="1.5" color="#fff"><path d="M15.5 11.5a3.5 3.5 0 1 1-7 0a3.5 3.5 0 0 1 7 0"/><path d="M21 13.6q.474-.132 1-.133V9.533c-2.857 0-4.714-3.103-3.268-5.566L15.268 2c-1.464 2.494-5.07 2.494-6.534 0L5.27 3.967C6.716 6.43 4.857 9.533 2 9.533v3.934c2.857 0 4.714 3.103 3.268 5.566L8.732 21A3.76 3.76 0 0 1 12 19.129"/><path d="m18.5 15l.258.697c.338.914.507 1.371.84 1.704c.334.334.791.503 1.705.841L22 18.5l-.697.258c-.914.338-1.371.507-1.704.84c-.334.334-.503.791-.841 1.705L18.5 22l-.258-.697c-.338-.914-.507-1.371-.84-1.704c-.334-.334-.791-.503-1.705-.841L15 18.5l.697-.258c.914-.338 1.371-.507 1.704-.84c.334-.334.503-.791.841-1.705z"/></g></svg> Use AI : ${this.aiEnabled ? 'Enabled' : 'Disabled'}`;
                }
            }
            
            // Update visibility of all suggest buttons
            this.updateSuggestButtonsVisibility();
        });

        analyzeButton?.addEventListener('click', () => this.analyzeCurrentNotebook());
    }

    // Add new method to update suggestion buttons visibility
    private updateSuggestButtonsVisibility() {
        const suggestButtons = this.node.querySelectorAll('.suggest-button');
        suggestButtons.forEach(button => {
            (button as HTMLElement).style.display = this.aiEnabled ? 'flex' : 'none';
        });
    }

    setNotebook(notebook: NotebookPanel) {
        this.currentNotebook = notebook;
    }

    private async analyzeCurrentNotebook() {
        if (!this.currentNotebook || !this.categoriesContainer) return;
        
        const analyzeButton = this.node.querySelector('.analyze') as HTMLButtonElement;
        const originalContent = analyzeButton.innerHTML;
        try {
          // Update button to show loading state
          analyzeButton.innerHTML = `
            <svg class="icon loading" viewBox="0 0 24 24">
                <path d="M12 4V2C6.48 2 2 6.48 2 12h2c0-4.41 3.59-8 8-8z"/>
            </svg>
            Please wait...
          `;
          analyzeButton.disabled = true; // Disable button while analyzing
        
          this.categoriesContainer.innerHTML = '';
        console.log('Analyzing current notebook');

        const issues = await analyzeCellsAccessibility(this.currentNotebook);

          if (issues.length === 0) {
              this.categoriesContainer.innerHTML = '<div class="no-issues">No issues found</div>';
              return;
          }
          
          // Group issues by category
          const categorySet = new Set<string>();
          for (const issue of issues) {
              categorySet.add(issueToCategory.get(issue.axeViolation.id) || 'Other');
          }
          
          // Create category widgets for each category
          categorySet.forEach(categoryTitle => {
              const categoryIssues = issues.filter(issue => 
                  (issueToCategory.get(issue.axeViolation.id) || 'Other') === categoryTitle
              );
              const categoryWidget = new CellCategoryWidget(this.currentNotebook!, categoryTitle, categoryIssues);
              this.categoriesContainer?.appendChild(categoryWidget.node);
          });
          
          // Update suggest buttons visibility based on AI state
          this.updateSuggestButtonsVisibility();
        } catch (error) {
            console.error('Error analyzing notebook:', error);
            analyzeButton.innerHTML = originalContent;
        } finally {
            analyzeButton.innerHTML = originalContent;
            analyzeButton.disabled = false;
        }
    }
}

// Extension Configuration
=======
>>>>>>> 2a939387
const extension: JupyterFrontEndPlugin<void> = {
    id: 'jupyterlab-a11y-fix',
    autoStart: true,
    requires: [ILabShell],
    activate: (app: JupyterFrontEnd, labShell: ILabShell) => {
        const panel = new A11yMainPanel();
        
        labShell.add(panel, 'right');

        // Update current notebook when active widget changes
        labShell.currentChanged.connect(() => {
            const current = labShell.currentWidget;
            if (current instanceof NotebookPanel) {
                panel.setNotebook(current);
            }
        });
    }
};

export default extension;<|MERGE_RESOLUTION|>--- conflicted
+++ resolved
@@ -3,561 +3,6 @@
 import { ILabShell } from '@jupyterlab/application';
 import { A11yMainPanel } from './components/MainPanel';
 
-<<<<<<< HEAD
-// Track if model has been pulled
-let isModelPulled = false;
-
-// Core Analysis Functions
-async function analyzeCellsAccessibility(panel: NotebookPanel): Promise<CellAccessibilityIssue[]> {
-    const issues: CellAccessibilityIssue[] = [];
-    
-    const tempDiv = document.createElement('div');
-    document.body.appendChild(tempDiv);
-
-    const axeConfig: axe.RunOptions = {
-        runOnly: ['wcag2a', 'wcag2aa', 'wcag21a', 'wcag21aa'],
-    };
-
-    try {
-        const cells = panel.content.widgets;
-        for (let i = 0; i < cells.length; i++) {
-            const cell = cells[i];
-            if (!cell || !cell.model) {
-                console.warn(`Skipping cell ${i}: Invalid cell or model`);
-                continue;
-            }
-
-            const cellType = cell.model.type;
-            if (cellType === 'markdown') {
-                const rawMarkdown = cell.model.sharedModel.getSource();
-                if (rawMarkdown.trim()) {
-                    // Parse markdown to HTML using marked
-                    tempDiv.innerHTML = await marked.parse(rawMarkdown);
-                    
-                    // Run axe analysis on our clean HTML
-                    const results = await axe.run(tempDiv, axeConfig);
-                    const violations = results.violations;
-
-                    if (violations.length > 0) {
-                        violations.forEach(violation => {
-                            violation.nodes.forEach(node => {
-                                issues.push({
-                                    cellIndex: i,
-                                    cellType: cellType,
-                                    axeViolation: violation,
-                                    node: node,
-                                    contentRaw: rawMarkdown,
-                                });
-                            });
-                        });
-                    }
-                }
-            } else if (cellType === 'code') {
-                const codeInput = cell.node.querySelector('.jp-InputArea-editor')
-                const codeOutput = cell.node.querySelector('.jp-OutputArea')
-                if (codeInput || codeOutput) {
-                    // We would have to feed this into a language model to get the suggested fix.
-                }
-            }
-        }
-    } finally {
-        tempDiv.remove();
-    }
-
-    return issues;
-}
-
-class CellCategoryWidget extends Widget {
-    constructor(notebook: NotebookPanel, categoryTitle: string, issues: CellAccessibilityIssue[]) {
-        super();
-        this.addClass('category');
-        
-        // Create the basic structure
-        this.node.innerHTML = `
-            <h2 class="category-title">${categoryTitle}</h2>
-            <hr>
-            <div class="issues-list"></div>
-        `;
-
-        // Get the issues-list container
-        const issuesList = this.node.querySelector('.issues-list');
-        
-        // Create and append each CellIssueWidget
-        issues.forEach(issue => {
-            const issueWidget = new CellIssueWidget(issue, notebook);
-            if (issuesList) {
-                issuesList.appendChild(issueWidget.node);
-            }
-        });
-    }
-}
-
-class CellIssueWidget extends Widget {
-    private cellIndex: number;
-    private suggestion: string = '';
-    private _userOllamaUrl: string;
-    private currentNotebook: NotebookPanel;
-    private issue: CellAccessibilityIssue;
-
-    constructor(issue: CellAccessibilityIssue, notebook: NotebookPanel) {
-        super();
-        this.cellIndex = issue.cellIndex;
-        this.currentNotebook = notebook;
-        this.issue = issue;
-        this._userOllamaUrl = (ServerConnection.makeSettings().baseUrl || PageConfig.getBaseUrl()) + "ollama/";
-        
-        this.addClass('issue-widget');
-        
-        let issueSpecificUI = '';
-        if (issue.axeViolation.id === 'image-alt') {
-            issueSpecificUI = `
-                <div class="image-alt-ui-container" style="background-color: #DCDCDC; padding: 12px; border-radius: 8px; margin-top: 12px; border: 1px solid black;">
-                    <input type="text" class="jp-a11y-input" placeholder="Input alt text here..." style="width: calc(100% - 16px); padding: 8px; margin-bottom: 8px; background-color: #DCDCDC; color: black; font-family: Inter, sans-serif; box-sizing: border-box; border: none; outline: none;">
-                    <div style="display: flex; gap: 8px; justify-content: flex-end;">
-                        <button class="jp-Button2 suggest-button">
-                            <svg xmlns="http://www.w3.org/2000/svg" width="24" height="24" viewBox="0 0 24 24"><g fill="none" fill-rule="evenodd"><path d="m12.594 23.258l-.012.002l-.071.035l-.02.004l-.014-.004l-.071-.036q-.016-.004-.024.006l-.004.01l-.017.428l.005.02l.01.013l.104.074l.015.004l.012-.004l.104-.074l.012-.016l.004-.017l-.017-.427q-.004-.016-.016-.018m.264-.113l-.014.002l-.184.093l-.01.01l-.003.011l.018.43l.005.012l.008.008l.201.092q.019.005.029-.008l.004-.014l-.034-.614q-.005-.019-.02-.022m-.715.002a.02.02 0 0 0-.027.006l-.006.014l-.034.614q.001.018.017.024l.015-.002l.201-.093l.01-.008l.003-.011l.018-.43l-.003-.012l-.01-.01z"/><path fill="#fff" d="M19 19a1 1 0 0 1 .117 1.993L19 21h-7a1 1 0 0 1-.117-1.993L12 19zm.631-14.632a2.5 2.5 0 0 1 0 3.536L8.735 18.8a1.5 1.5 0 0 1-.44.305l-3.804 1.729c-.842.383-1.708-.484-1.325-1.326l1.73-3.804a1.5 1.5 0 0 1 .304-.44L16.096 4.368a2.5 2.5 0 0 1 3.535 0m-2.12 1.414L6.677 16.614l-.589 1.297l1.296-.59L18.217 6.49a.5.5 0 1 0-.707-.707M6 1a1 1 0 0 1 .946.677l.13.378a3 3 0 0 0 1.869 1.87l.378.129a1 1 0 0 1 0 1.892l-.378.13a3 3 0 0 0-1.87 1.869l-.129.378a1 1 0 0 1-1.892 0l-.13-.378a3 3 0 0 0-1.869-1.87l-.378-.129a1 1 0 0 1 0-1.892l.378-.13a3 3 0 0 0 1.87-1.869l.129-.378A1 1 0 0 1 6 1m0 3.196A5 5 0 0 1 5.196 5q.448.355.804.804q.355-.448.804-.804A5 5 0 0 1 6 4.196"/></g></svg>                            
-                            <div>Get AI Suggestions</div>
-                        </button>
-                        <button class="jp-Button2 apply-alt-button">
-                            <svg class="icon" viewBox="0 0 24 24"><path fill="currentColor" d="M9 16.17L4.83 12l-1.42 1.41L9 19 21 7l-1.41-1.41z"/></svg>
-                            <div>Apply</div>
-                        </button>
-                    </div>
-                </div>
-            `;
-        }
-
-        // Modify the HTML template to include the issue-specific UI
-        this.node.innerHTML = `
-            <div class="container">
-                <button class="issue-header-button">
-                    <h3 class="issue-header">Issue: ${issue.axeViolation.id} <svg class="icon chevron-down" viewBox="0 0 24 24"><path d="M7.41 8.59L12 13.17l4.59-4.58L18 10l-6 6-6-6 1.41-1.41z"/></svg></h3>
-                </button>
-                <div class="collapsible-content" style="display: none;">
-                    <p class="description">
-                        ${issue.axeViolation.help} <a href="${issue.axeViolation.helpUrl}" target="_blank">(learn more about the issue)</a>.
-                    </p>
-                    <div class="button-container">
-                        <button class="jp-Button2 locate-button">
-                            <svg xmlns="http://www.w3.org/2000/svg" width="24" height="24" viewBox="0 0 24 24"><path fill="currentColor" d="m19.6 21l-6.3-6.3q-.75.6-1.725.95T9.5 16q-2.725 0-4.612-1.888T3 9.5t1.888-4.612T9.5 3t4.613 1.888T16 9.5q0 1.1-.35 2.075T14.7 13.3l6.3 6.3zM9.5 14q1.875 0 3.188-1.312T14 9.5t-1.312-3.187T9.5 5T6.313 6.313T5 9.5t1.313 3.188T9.5 14"/></svg>                            
-                            <div>Locate</div>
-                        </button>
-                        ${issue.axeViolation.id !== 'image-alt' ? `
-                        <button class="jp-Button2 suggest-button">
-                          <svg xmlns="http://www.w3.org/2000/svg" width="24" height="24" viewBox="0 0 24 24"><g fill="none" fill-rule="evenodd"><path d="m12.594 23.258l-.012.002l-.071.035l-.02.004l-.014-.004l-.071-.036q-.016-.004-.024.006l-.004.01l-.017.428l.005.02l.01.013l.104.074l.015.004l.012-.004l.104-.074l.012-.016l.004-.017l-.017-.427q-.004-.016-.016-.018m.264-.113l-.014.002l-.184.093l-.01.01l-.003.011l.018.43l.005.012l.008.008l.201.092q.019.005.029-.008l.004-.014l-.034-.614q-.005-.019-.02-.022m-.715.002a.02.02 0 0 0-.027.006l-.006.014l-.034.614q.001.018.017.024l.015-.002l.201-.093l.01-.008l.003-.011l.018-.43l-.003-.012l-.01-.01z"/><path fill="#fff" d="M19 19a1 1 0 0 1 .117 1.993L19 21h-7a1 1 0 0 1-.117-1.993L12 19zm.631-14.632a2.5 2.5 0 0 1 0 3.536L8.735 18.8a1.5 1.5 0 0 1-.44.305l-3.804 1.729c-.842.383-1.708-.484-1.325-1.326l1.73-3.804a1.5 1.5 0 0 1 .304-.44L16.096 4.368a2.5 2.5 0 0 1 3.535 0m-2.12 1.414L6.677 16.614l-.589 1.297l1.296-.59L18.217 6.49a.5.5 0 1 0-.707-.707M6 1a1 1 0 0 1 .946.677l.13.378a3 3 0 0 0 1.869 1.87l.378.129a1 1 0 0 1 0 1.892l-.378.13a3 3 0 0 0-1.87 1.869l-.129.378a1 1 0 0 1-1.892 0l-.13-.378a3 3 0 0 0-1.869-1.87l-.378-.129a1 1 0 0 1 0-1.892l.378-.13a3 3 0 0 0 1.87-1.869l.129-.378A1 1 0 0 1 6 1m0 3.196A5 5 0 0 1 5.196 5q.448.355.804.804q.355-.448.804-.804A5 5 0 0 1 6 4.196"/></g></svg>                            
-                          <div>Get AI Suggestions</div>
-                        </button>
-                        ` : ''}
-                    </div>
-                    <div class="suggestion-container" style="display: none;">
-                        <div class="suggestion"></div>
-                        <button class="jp-Button2 apply-button" style="display: none;">
-                            <svg class="icon" viewBox="0 0 24 24"><path d="M9 16.17L4.83 12l-1.42 1.41L9 19 21 7l-1.41-1.41z"/></svg>
-                            <div>Apply</div>
-                        </button>
-            </div>
-                    <div class="issue-specific-ui-container"></div>
-                    ${issueSpecificUI}
-                </div>
-            </div>
-            `;
-
-        // Add event listeners using query selectors
-        const headerButton = this.node.querySelector('.issue-header-button');
-        const locateButton = this.node.querySelector('.locate-button');
-        const suggestButton = this.node.querySelector('.suggest-button');
-        const applyButton = this.node.querySelector('.apply-button');
-        const applyAltButton = this.node.querySelector('.apply-alt-button');
-        const collapsibleContent = this.node.querySelector('.collapsible-content') as HTMLElement;
-
-        // Toggle collapsible content when header is clicked
-        headerButton?.addEventListener('click', () => {
-            if (collapsibleContent) {
-                const isHidden = collapsibleContent.style.display === 'none';
-                collapsibleContent.style.display = isHidden ? 'block' : 'none';
-                
-                // Update the chevron class
-                const chevron = this.node.querySelector('.chevron-down');
-                if (chevron) {
-                    chevron.classList.toggle('chevron-up', isHidden);
-                }
-            }
-        });
-
-        // Show suggest button initially if AI is enabled
-        const mainPanel = document.getElementById('a11y-sidebar') as HTMLElement;
-        if (mainPanel) {
-            const aiToggleButton = mainPanel.querySelector('.ai-toggle');
-            if (aiToggleButton && aiToggleButton.textContent?.includes('Enabled')) {
-                const suggestButtonEl = this.node.querySelector('.suggest-button') as HTMLElement;
-                if (suggestButtonEl) {
-                    suggestButtonEl.style.display = 'flex';
-                }
-            }
-        }
-
-        locateButton?.addEventListener('click', () => this.navigateToCell(this.cellIndex));
-        if (issue.axeViolation.id === 'image-alt') {
-            suggestButton?.addEventListener('click', () => this.fillInAISuggestion());
-        } else {
-            suggestButton?.addEventListener('click', () => this.getAISuggestions(this.issue));
-        }
-        applyButton?.addEventListener('click', () => this.applySuggestion());
-
-        // Add event listener for apply-alt-button
-        if (this.issue.axeViolation.id === 'image-alt' && applyAltButton) {
-            applyAltButton.addEventListener('click', () => this.applyAltText());
-        }
-    }
-
-    private navigateToCell(index: number): void {
-        if (!this.currentNotebook) return;
-        
-        const cells = this.currentNotebook.content.widgets;
-        const targetCell = cells[index];
-
-        if (!targetCell) return;
-
-        targetCell.node.scrollIntoView({ behavior: 'smooth', block: 'center' });
-        targetCell.node.style.transition = 'background-color 0.5s ease';
-        targetCell.node.style.backgroundColor = '#DB3939';
-
-        setTimeout(() => {
-            targetCell.node.style.backgroundColor = '';
-        }, 1000);
-    }
-
-    private async getAISuggestions(issue: CellAccessibilityIssue): Promise<void> {
-        const suggestionContainer = this.node.querySelector('.suggestion-container') as HTMLElement;
-        const suggestionElement = this.node.querySelector('.suggestion') as HTMLElement;
-        const applyButton = this.node.querySelector('.apply-button') as HTMLElement;
-        
-        // Display the suggestion container before loading
-        suggestionContainer.style.display = 'block';
-        // Loading spinner
-        suggestionElement.innerHTML = `
-            <svg class="icon loading" viewBox="0 0 24 24">
-                <path d="M12 4V2C6.48 2 2 6.48 2 12h2c0-4.41 3.59-8 8-8z"/>
-            </svg> Please wait...
-        `;
-        
-        try {
-            const suggestion = await getFixSuggestions(formatPrompt(issue), this._userOllamaUrl, "mistral");
-            this.suggestion = suggestion;
-            
-            if (suggestion !== 'Error') {
-                suggestionElement.textContent = suggestion;
-                applyButton.style.display = 'flex';
-            } else {
-                suggestionElement.textContent = 'Error getting suggestions. Please try again.';
-            }
-        } catch (error) {
-            console.error(error);
-            suggestionElement.textContent = 'Error getting suggestions. Please try again.';
-        }
-    }
-
-    private async fillInAISuggestion(): Promise<void> {
-        const altTextInput = this.node.querySelector('.jp-a11y-input') as HTMLInputElement;
-        if (!altTextInput) return;
-        
-        // Save the original placeholder text
-        const originalPlaceholder = altTextInput.placeholder;
-        
-        // Create loading overlay (so we can see the loading state)
-        const loadingOverlay = document.createElement('div');
-        loadingOverlay.style.position = 'absolute';
-        loadingOverlay.style.left = '8px';  // Matching input text padding
-        loadingOverlay.style.top = '8px'; 
-        loadingOverlay.style.display = 'flex';
-        loadingOverlay.style.alignItems = 'center';
-        loadingOverlay.style.gap = '8px';
-        loadingOverlay.style.color = '#666';
-        loadingOverlay.innerHTML = `
-            <svg class="icon loading" viewBox="0 0 24 24" width="16" height="16">
-                <path fill="currentColor" d="M12 4V2C6.48 2 2 6.48 2 12h2c0-4.41 3.59-8 8-8z"/>
-            </svg>
-            Getting AI suggestions...
-        `;
-
-        // Add relative positioning to input container and append loading overlay
-        const inputContainer = altTextInput.parentElement;
-        if (inputContainer) {
-            inputContainer.style.position = 'relative';
-            inputContainer.appendChild(loadingOverlay);
-        }
-        
-        // Show loading state in the input
-        altTextInput.disabled = true;
-        altTextInput.style.color = 'transparent';  // Hide input text while loading
-        altTextInput.placeholder = '';  // Clear placeholder while showing loading overlay
-        
-        try {
-            const suggestion = await getFixSuggestions(formatPrompt(this.issue), this._userOllamaUrl, "mistral");
-            if (suggestion !== 'Error') {
-                // Extract alt text from the suggestion, handling both single and double quotes
-                const altMatch = suggestion.match(/alt=['"]([^'"]*)['"]/);
-                if (altMatch && altMatch[1]) {
-                    altTextInput.value = altMatch[1];
-                } else {
-                    altTextInput.value = suggestion;  // Fallback to full suggestion if no alt text found
-                }
-            } else {
-                altTextInput.placeholder = "Error getting suggestions. Please try again.";
-            }
-        } catch (error) {
-            console.error(error);
-            altTextInput.placeholder = "Error getting suggestions. Please try again.";
-        } finally {
-            altTextInput.disabled = false;
-            altTextInput.style.color = '';  // Restore text color
-            loadingOverlay.remove();  // Remove loading overlay
-            if (altTextInput.value) {
-                altTextInput.placeholder = originalPlaceholder;
-            }
-        }
-    }
-
-    private async applySuggestion(): Promise<void> {
-        if (!this.currentNotebook || !this.suggestion) return;
-
-        const cell = this.currentNotebook.content.widgets[this.cellIndex];
-        if (cell?.model) {
-            cell.model.sharedModel.setSource(this.suggestion);
-        }
-    }
-
-    private async applyAltText(): Promise<void> {
-        if (!this.currentNotebook) return;
-
-        const altTextInput = this.node.querySelector('.jp-a11y-input') as HTMLInputElement;
-        if (!altTextInput || !altTextInput.value.trim()) return;
-
-        const cell = this.currentNotebook.content.widgets[this.cellIndex];
-        if (!cell?.model) return;
-
-        const contentRaw = this.issue.contentRaw;
-        const nodeHtml = this.issue.node.html;
-
-        console.log(contentRaw);
-        console.log(nodeHtml);
-        
-        // Find the exact image tag in the content
-        const imageTagRegex = new RegExp(nodeHtml.replace(/[.*+?^${}()|[\]\\]/g, '\\$&'));
-        const match = contentRaw.match(imageTagRegex);
-        
-        if (match) {
-            const originalImageTag = match[0];
-            // Add alt attribute to the image tag
-            const newImageTag = originalImageTag.replace(/<img/, `<img alt="${altTextInput.value}"`);
-            
-            // Replace only the specific image tag
-            const newContent = contentRaw.replace(imageTagRegex, newImageTag);
-            
-            // Update the cell content
-            cell.model.sharedModel.setSource(newContent);
-        }
-    }
-}
-
-class A11yMainPanel extends Widget {
-    private categoriesContainer: HTMLElement | null = null;
-    private currentNotebook: NotebookPanel | null = null;
-    private noticeContent: HTMLElement | null = null;
-    private aiToggleButton: HTMLButtonElement | null = null;
-    private aiEnabled: boolean = false;
-
-    constructor() {
-        super();
-        this.addClass('a11y-panel');
-        this.id = 'a11y-sidebar';
-        
-        const accessibilityIcon = new LabIcon({
-            name: 'a11y:accessibility',
-            svgstr: '<svg xmlns="http://www.w3.org/2000/svg" viewBox="0 0 512 512"><path fill="#154F92" d="M256 48c114.953 0 208 93.029 208 208 0 114.953-93.029 208-208 208-114.953 0-208-93.029-208-208 0-114.953 93.029-208 208-208m0-40C119.033 8 8 119.033 8 256s111.033 248 248 248 248-111.033 248-248S392.967 8 256 8zm0 56C149.961 64 64 149.961 64 256s85.961 192 192 192 192-85.961 192-192S362.039 64 256 64zm0 44c19.882 0 36 16.118 36 36s-16.118 36-36 36-36-16.118-36-36 16.118-36 36-36zm117.741 98.023c-28.712 6.779-55.511 12.748-82.14 15.807.851 101.023 12.306 123.052 25.037 155.621 3.617 9.26-.957 19.698-10.217 23.315-9.261 3.617-19.699-.957-23.316-10.217-8.705-22.308-17.086-40.636-22.261-78.549h-9.686c-5.167 37.851-13.534 56.208-22.262 78.549-3.615 9.255-14.05 13.836-23.315 10.217-9.26-3.617-13.834-14.056-10.217-23.315 12.713-32.541 24.185-54.541 25.037-155.621-26.629-3.058-53.428-9.027-82.141-15.807-8.6-2.031-13.926-10.648-11.895-19.249s10.647-13.926 19.249-11.895c96.686 22.829 124.283 22.783 220.775 0 8.599-2.03 17.218 3.294 19.249 11.895 2.029 8.601-3.297 17.219-11.897 19.249z"/></svg>'
-        });
-
-        this.title.icon = accessibilityIcon;
-
-        // Use the existing HTML structure
-        this.node.innerHTML = `
-            <div class="main-container">
-                <div class="notice-section">
-                    <div class="notice-header">
-                        <div class="notice-title">
-                            <svg class="icon chevron-down" viewBox="0 0 24 24"><path d="M7.41 8.59L12 13.17l4.59-4.58L18 10l-6 6-6-6 1.41-1.41z"/></svg>
-                            <strong>Notice: Known cell navigation error </strong>
-                        </div>
-                        <button class="close-button">✕</button>
-                    </div>
-                    <div class="notice-content" style="display: none;">
-                        <p>
-                            The jupyterlab-a11y-checker has a known cell navigation issue for Jupyterlab version 4.2.5 or later. 
-                            To fix this, please navigate to 'Settings' → 'Settings Editor' → Notebook, scroll down to 'Windowing mode', 
-                            and choose 'defer' from the dropdown. Please note that this option may reduce the performance of the application. 
-                            For more information, please see the <a href="https://jupyter-notebook.readthedocs.io/en/stable/changelog.html" target="_blank" style="text-decoration: underline;">Jupyter Notebook changelog.</a>
-                        </p>
-                    </div>
-                </div>
-                <h1 class="main-title">Accessibility Checker</h1>
-                <div class="controls-container">
-                    <button class="control-button ai-toggle">
-                      <svg xmlns="http://www.w3.org/2000/svg" width="24" height="24" viewBox="0 0 24 24"><g fill="none" stroke="#fff" stroke-linecap="round" stroke-linejoin="round" stroke-width="1.5" color="#fff"><path d="M15.5 11.5a3.5 3.5 0 1 1-7 0a3.5 3.5 0 0 1 7 0"/><path d="M21 13.6q.474-.132 1-.133V9.533c-2.857 0-4.714-3.103-3.268-5.566L15.268 2c-1.464 2.494-5.07 2.494-6.534 0L5.27 3.967C6.716 6.43 4.857 9.533 2 9.533v3.934c2.857 0 4.714 3.103 3.268 5.566L8.732 21A3.76 3.76 0 0 1 12 19.129"/><path d="m18.5 15l.258.697c.338.914.507 1.371.84 1.704c.334.334.791.503 1.705.841L22 18.5l-.697.258c-.914.338-1.371.507-1.704.84c-.334.334-.503.791-.841 1.705L18.5 22l-.258-.697c-.338-.914-.507-1.371-.84-1.704c-.334-.334-.791-.503-1.705-.841L15 18.5l.697-.258c.914-.338 1.371-.507 1.704-.84c.334-.334.503-.791.841-1.705z"/></g></svg>                        
-                      Use AI : Disabled
-                    </button>
-                    <button class="control-button analyze">
-                      <svg xmlns="http://www.w3.org/2000/svg" width="24" height="24" viewBox="0 0 24 24"><path fill="none" stroke="#fff" stroke-linecap="round" stroke-linejoin="round" stroke-width="1.5" d="M9.456 3.75v5.09a3 3 0 0 1-.557 1.742l-1.736 2.436M9.456 3.75h-1.65m1.65 0h5.088m0 0v5.09a3 3 0 0 0 .557 1.742l1.736 2.436M14.544 3.75h1.65m-9.031 9.268l-2.378 3.337a2.465 2.465 0 0 0 2.007 3.895h10.416a2.465 2.465 0 0 0 2.007-3.895l-2.378-3.337m-9.674 0h9.674"/></svg>                        Analyze Notebook
-                    </button>
-                </div>
-                <div class="categories-container"></div>
-            </div>
-        `;
-
-        // Get references to elements
-        this.categoriesContainer = this.node.querySelector('.categories-container');
-        this.noticeContent = this.node.querySelector('.notice-content');
-        this.aiToggleButton = this.node.querySelector('.ai-toggle');
-
-        // Add event listeners
-        const noticeToggle = this.node.querySelector('.notice-title');
-        const closeButton = this.node.querySelector('.close-button');
-        const analyzeButton = this.node.querySelector('.analyze');
-        const triangle = this.node.querySelector('.chevron-down');
-
-        noticeToggle?.addEventListener('click', () => {
-            if (this.noticeContent) {
-                const isHidden = this.noticeContent.style.display === 'none';
-                this.noticeContent.style.display = isHidden ? 'block' : 'none';
-                if (triangle) {
-                    triangle.classList.toggle('chevron-up', isHidden);
-                }
-            }
-        });
-
-        closeButton?.addEventListener('click', () => {
-            const noticeSection = this.node.querySelector('.notice-section') as HTMLElement;
-            if (noticeSection) {
-                noticeSection.style.display = 'none';
-            }
-        });
-
-        this.aiToggleButton?.addEventListener('click', async () => {
-            // Don't toggle immediately - handle state based on the situation
-            
-            if (!this.aiEnabled && !isModelPulled) {
-                // First time enabling - need to pull model
-                if (this.aiToggleButton) {
-                    this.aiToggleButton.innerHTML = `
-                        <svg class="icon loading" viewBox="0 0 24 24">
-                            <path d="M12 4V2C6.48 2 2 6.48 2 12h2c0-4.41 3.59-8 8-8z"/>
-                        </svg>
-                        Please wait...
-                    `;
-                    this.aiToggleButton.disabled = true;
-                }
-                
-                try {
-                    // Pull the model
-                    const ollamaUrl = (ServerConnection.makeSettings().baseUrl || PageConfig.getBaseUrl()) + "ollama/";
-                    await pullOllamaModel(ollamaUrl, "mistral");
-                    isModelPulled = true;
-                    
-                    // Only switch to enabled when model is successfully pulled
-                    this.aiEnabled = true;
-                    if (this.aiToggleButton) {
-                        this.aiToggleButton.innerHTML = `<svg xmlns="http://www.w3.org/2000/svg" width="24" height="24" viewBox="0 0 24 24"><g fill="none" stroke="#fff" stroke-linecap="round" stroke-linejoin="round" stroke-width="1.5" color="#fff"><path d="M15.5 11.5a3.5 3.5 0 1 1-7 0a3.5 3.5 0 0 1 7 0"/><path d="M21 13.6q.474-.132 1-.133V9.533c-2.857 0-4.714-3.103-3.268-5.566L15.268 2c-1.464 2.494-5.07 2.494-6.534 0L5.27 3.967C6.716 6.43 4.857 9.533 2 9.533v3.934c2.857 0 4.714 3.103 3.268 5.566L8.732 21A3.76 3.76 0 0 1 12 19.129"/><path d="m18.5 15l.258.697c.338.914.507 1.371.84 1.704c.334.334.791.503 1.705.841L22 18.5l-.697.258c-.914.338-1.371.507-1.704.84c-.334.334-.503.791-.841 1.705L18.5 22l-.258-.697c-.338-.914-.507-1.371-.84-1.704c-.334-.334-.791-.503-1.705-.841L15 18.5l.697-.258c.914-.338 1.371-.507 1.704-.84c.334-.334.503-.791.841-1.705z"/></g></svg> Use AI : Enabled`;
-                        this.aiToggleButton.disabled = false;
-                    }
-                } catch (error) {
-                    console.error('Failed to pull model:', error);
-                    // Keep disabled on failure
-                    if (this.aiToggleButton) {
-                        this.aiToggleButton.innerHTML = `<svg xmlns="http://www.w3.org/2000/svg" width="24" height="24" viewBox="0 0 24 24"><g fill="none" stroke="#fff" stroke-linecap="round" stroke-linejoin="round" stroke-width="1.5" color="#fff"><path d="M15.5 11.5a3.5 3.5 0 1 1-7 0a3.5 3.5 0 0 1 7 0"/><path d="M21 13.6q.474-.132 1-.133V9.533c-2.857 0-4.714-3.103-3.268-5.566L15.268 2c-1.464 2.494-5.07 2.494-6.534 0L5.27 3.967C6.716 6.43 4.857 9.533 2 9.533v3.934c2.857 0 4.714 3.103 3.268 5.566L8.732 21A3.76 3.76 0 0 1 12 19.129"/><path d="m18.5 15l.258.697c.338.914.507 1.371.84 1.704c.334.334.791.503 1.705.841L22 18.5l-.697.258c-.914.338-1.371.507-1.704.84c-.334.334-.503.791-.841 1.705L18.5 22l-.258-.697c-.338-.914-.507-1.371-.84-1.704c-.334-.334-.791-.503-1.705-.841L15 18.5l.697-.258c.914-.338 1.371-.507 1.704-.84c.334-.334.503-.791.841-1.705z"/></g></svg> Use AI : Failed to load model`;
-                        this.aiToggleButton.disabled = false;
-                    }
-                }
-            } else {
-                // Model already pulled or we're just toggling between states
-                this.aiEnabled = !this.aiEnabled;
-                if (this.aiToggleButton) {
-                    this.aiToggleButton.innerHTML = `<svg xmlns="http://www.w3.org/2000/svg" width="24" height="24" viewBox="0 0 24 24"><g fill="none" stroke="#fff" stroke-linecap="round" stroke-linejoin="round" stroke-width="1.5" color="#fff"><path d="M15.5 11.5a3.5 3.5 0 1 1-7 0a3.5 3.5 0 0 1 7 0"/><path d="M21 13.6q.474-.132 1-.133V9.533c-2.857 0-4.714-3.103-3.268-5.566L15.268 2c-1.464 2.494-5.07 2.494-6.534 0L5.27 3.967C6.716 6.43 4.857 9.533 2 9.533v3.934c2.857 0 4.714 3.103 3.268 5.566L8.732 21A3.76 3.76 0 0 1 12 19.129"/><path d="m18.5 15l.258.697c.338.914.507 1.371.84 1.704c.334.334.791.503 1.705.841L22 18.5l-.697.258c-.914.338-1.371.507-1.704.84c-.334.334-.503.791-.841 1.705L18.5 22l-.258-.697c-.338-.914-.507-1.371-.84-1.704c-.334-.334-.791-.503-1.705-.841L15 18.5l.697-.258c.914-.338 1.371-.507 1.704-.84c.334-.334.503-.791.841-1.705z"/></g></svg> Use AI : ${this.aiEnabled ? 'Enabled' : 'Disabled'}`;
-                }
-            }
-            
-            // Update visibility of all suggest buttons
-            this.updateSuggestButtonsVisibility();
-        });
-
-        analyzeButton?.addEventListener('click', () => this.analyzeCurrentNotebook());
-    }
-
-    // Add new method to update suggestion buttons visibility
-    private updateSuggestButtonsVisibility() {
-        const suggestButtons = this.node.querySelectorAll('.suggest-button');
-        suggestButtons.forEach(button => {
-            (button as HTMLElement).style.display = this.aiEnabled ? 'flex' : 'none';
-        });
-    }
-
-    setNotebook(notebook: NotebookPanel) {
-        this.currentNotebook = notebook;
-    }
-
-    private async analyzeCurrentNotebook() {
-        if (!this.currentNotebook || !this.categoriesContainer) return;
-        
-        const analyzeButton = this.node.querySelector('.analyze') as HTMLButtonElement;
-        const originalContent = analyzeButton.innerHTML;
-        try {
-          // Update button to show loading state
-          analyzeButton.innerHTML = `
-            <svg class="icon loading" viewBox="0 0 24 24">
-                <path d="M12 4V2C6.48 2 2 6.48 2 12h2c0-4.41 3.59-8 8-8z"/>
-            </svg>
-            Please wait...
-          `;
-          analyzeButton.disabled = true; // Disable button while analyzing
-        
-          this.categoriesContainer.innerHTML = '';
-        console.log('Analyzing current notebook');
-
-        const issues = await analyzeCellsAccessibility(this.currentNotebook);
-
-          if (issues.length === 0) {
-              this.categoriesContainer.innerHTML = '<div class="no-issues">No issues found</div>';
-              return;
-          }
-          
-          // Group issues by category
-          const categorySet = new Set<string>();
-          for (const issue of issues) {
-              categorySet.add(issueToCategory.get(issue.axeViolation.id) || 'Other');
-          }
-          
-          // Create category widgets for each category
-          categorySet.forEach(categoryTitle => {
-              const categoryIssues = issues.filter(issue => 
-                  (issueToCategory.get(issue.axeViolation.id) || 'Other') === categoryTitle
-              );
-              const categoryWidget = new CellCategoryWidget(this.currentNotebook!, categoryTitle, categoryIssues);
-              this.categoriesContainer?.appendChild(categoryWidget.node);
-          });
-          
-          // Update suggest buttons visibility based on AI state
-          this.updateSuggestButtonsVisibility();
-        } catch (error) {
-            console.error('Error analyzing notebook:', error);
-            analyzeButton.innerHTML = originalContent;
-        } finally {
-            analyzeButton.innerHTML = originalContent;
-            analyzeButton.disabled = false;
-        }
-    }
-}
-
-// Extension Configuration
-=======
->>>>>>> 2a939387
 const extension: JupyterFrontEndPlugin<void> = {
     id: 'jupyterlab-a11y-fix',
     autoStart: true,
