--- conflicted
+++ resolved
@@ -21,14 +21,10 @@
   document.body.appendChild(tempDiv);
 
   const axeConfig: axe.RunOptions = {
-<<<<<<< HEAD
-    runOnly: ['wcag2a', 'wcag2aa', 'wcag21a', 'wcag21aa']
-=======
     runOnly: {
       type: 'rule',
-      values: ['heading-order', 'page-has-heading-one']
-    }
->>>>>>> 6149e67e
+      values: []
+    }
   };
 
   try {
@@ -179,21 +175,12 @@
       } catch (error) {
         console.error(`Failed to process image ${imageUrl}:`, error);
       } finally {
-<<<<<<< HEAD
-    notebookIssues.push({
-      cellIndex,
-      cellType: cellType as 'code' | 'markdown',
-      violation: {
-        id: 'image-alt',
-            description: 'Images must have alternative text',
-=======
         notebookIssues.push({
           cellIndex,
           cellType: cellType as 'code' | 'markdown',
           violation: {
             id: 'alt-text-markdown',
             description: 'Images must have alternate text',
->>>>>>> 6149e67e
             descriptionUrl:
               'https://dequeuniversity.com/rules/axe/4.7/image-alt'
       },
