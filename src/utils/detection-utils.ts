import { NotebookPanel } from '@jupyterlab/notebook';
import { PageConfig } from '@jupyterlab/coreutils';
import axe from 'axe-core';
import { marked } from 'marked';
<<<<<<< HEAD
import { NotebookPanel } from '@jupyterlab/notebook';
import { Cell } from '@jupyterlab/cells';
import { ICellModel } from '@jupyterlab/cells';
=======
import Tesseract, { PSM } from 'tesseract.js';
>>>>>>> e29c2b7d

import { ICellIssue } from './types';

export async function analyzeCellsAccessibility(
  panel: NotebookPanel
): Promise<ICellIssue[]> {
  const notebookIssues: ICellIssue[] = [];
  const cells = panel.content.widgets;

  // Add heading one check
  notebookIssues.push(...detectHeadingOneIssue('', 0, 'markdown', cells));

  const tempDiv = document.createElement('div');
  document.body.appendChild(tempDiv);

  const axeConfig: axe.RunOptions = {
    runOnly: ['wcag2a', 'wcag2aa', 'wcag21a', 'wcag21aa', 'best-practice']
  };

  try {
    for (let i = 0; i < cells.length; i++) {
      const cell = cells[i];
      if (!cell || !cell.model) {
        console.warn(`Skipping cell ${i}: Invalid cell or model`);
        continue;
      }

      const cellType = cell.model.type;
      if (cellType === 'markdown') {
        const rawMarkdown = cell.model.sharedModel.getSource();
        if (rawMarkdown.trim()) {
          tempDiv.innerHTML = await marked.parse(rawMarkdown);

          // SUGGESTION: What if we limit axe to detect only the rules we want?
          const results = await axe.run(tempDiv, axeConfig);
          const violations = results.violations;

          // Can have multiple violations in a single cell
          if (violations.length > 0) {
            violations.forEach(violation => {
              violation.nodes.forEach(node => {
                // Customize description for heading-order issues
                if (violation.id === 'heading-order') {
                  violation.description = 'Ensure the order of headings is semantically correct. Please also ensure that headings are descriptive and accurate'
                }
                notebookIssues.push({
                  cellIndex: i,
                  cellType: cellType,
                  violation: {
                    id: violation.id,
                    description: violation.description,
                    descriptionUrl: violation.helpUrl
                  },
                  issueContentRaw: node.html
                });
              });
            });
          }

          // Add custom image issue detection
          const folderPath = panel.context.path.substring(
            0,
            panel.context.path.lastIndexOf('/')
          );
          notebookIssues.push(
            ...(await detectImageIssuesInCell(
              rawMarkdown,
              i,
              cellType,
              folderPath
            ))
          );
          notebookIssues.push(
            ...detectTableIssuesInCell(rawMarkdown, i, cellType)
          );
          notebookIssues.push(
            ...(await detectColorIssuesInCell(
              rawMarkdown,
              i,
              cellType,
              folderPath
            ))
          );
        }
      } else if (cellType === 'code') {
        const codeInput = cell.node.querySelector('.jp-InputArea-editor');
        const codeOutput = cell.node.querySelector('.jp-OutputArea');
        if (codeInput || codeOutput) {
          // We would have to feed this into a language model to get the suggested fix.
        }
      }
    }
  } finally {
    tempDiv.remove();
  }

  return notebookIssues;
}

// Image
export async function getTextInImage(
  imagePath: string,
  currentDirectoryPath: string
): Promise<{ text: string; confidence: number }> {
  const worker = await Tesseract.createWorker('eng');
  try {
    const pathForTesseract = imagePath.startsWith('http')
      ? imagePath
      : `${PageConfig.getBaseUrl()}files/${currentDirectoryPath}/${imagePath}`;

    const {
      data: { text, confidence }
    } = await worker.recognize(pathForTesseract);

    if (confidence > 40) {
      // verifyTextBlocks(pathForTesseract);
      const result = await getColorContrastInImage(
        imagePath,
        currentDirectoryPath
      );
      console.log('From getTextInImage: ', result);
    }
    if (!text) {
      throw new Error('No text found in the image');
    }
    return { text, confidence };
  } finally {
    await worker.terminate();
  }
}

async function detectImageIssuesInCell(
  rawMarkdown: string,
  cellIndex: number,
  cellType: string,
  notebookPath: string
): Promise<ICellIssue[]> {
  const notebookIssues: ICellIssue[] = [];

  // Check for images without alt text in markdown syntax
  const mdSyntaxMissingAltRegex = /!\[\]\([^)]+\)/g;

  // Check for images without alt tag or empty alt tag in HTML syntax
  const htmlSyntaxMissingAltRegex = /<img[^>]*alt=""[^>]*>/g;
  let match;
  while (
    (match = mdSyntaxMissingAltRegex.exec(rawMarkdown)) !== null ||
    (match = htmlSyntaxMissingAltRegex.exec(rawMarkdown)) !== null
  ) {
    const imageUrl =
      match[0].match(/\(([^)]+)\)/)?.[1] ||
      match[0].match(/src="([^"]+)"/)?.[1];
    if (imageUrl) {
      let suggestedFix: string = '';
      try {
        const ocrResult = await getTextInImage(imageUrl, notebookPath);
        if (ocrResult.confidence > 40) {
          suggestedFix = ocrResult.text;
        }
        console.log(ocrResult);
      } catch (error) {
        console.error(`Failed to process image ${imageUrl}:`, error);
      } finally {
        notebookIssues.push({
          cellIndex,
          cellType: cellType as 'code' | 'markdown',
          violation: {
            id: 'image-alt',
            description: 'Images must have alternate text',
            descriptionUrl:
              'https://dequeuniversity.com/rules/axe/4.7/image-alt'
          },
          issueContentRaw: match[0],
          suggestedFix: suggestedFix
        });
      }
    }
  }
  return notebookIssues;
}

// Table
function detectTableIssuesInCell(
  rawMarkdown: string,
  cellIndex: number,
  cellType: string
): ICellIssue[] {
  const notebookIssues: ICellIssue[] = [];

  // Check for tables without th tags
  const tableWithoutThRegex =
    /<table[^>]*>(?![\s\S]*?<th[^>]*>)[\s\S]*?<\/table>/gi;
  let match;
  while ((match = tableWithoutThRegex.exec(rawMarkdown)) !== null) {
    notebookIssues.push({
      cellIndex,
      cellType: cellType as 'code' | 'markdown',
      violation: {
        id: 'td-has-header',
        description: 'Tables must have header information',
        descriptionUrl:
          'https://dequeuniversity.com/rules/axe/4.10/td-has-header?application=RuleDescription'
      },
      issueContentRaw: match[0]
    });
  }

  // Check for tables without caption tags
  const tableWithoutCaptionRegex =
    /<table[^>]*>(?![\s\S]*?<caption[^>]*>)[\s\S]*?<\/table>/gi;
  while ((match = tableWithoutCaptionRegex.exec(rawMarkdown)) !== null) {
    notebookIssues.push({
      cellIndex,
      cellType: cellType as 'code' | 'markdown',
      violation: {
        id: 'table-has-caption',
        description: 'Tables must have caption information',
        descriptionUrl: ''
      },
      issueContentRaw: match[0]
    });
  }
  return notebookIssues;
}

// Heading
function detectHeadingOneIssue(
  rawMarkdown: string,
  cellIndex: number,
  cellType: string,
  cells: readonly Cell<ICellModel>[]
): ICellIssue[] {
  const notebookIssues: ICellIssue[] = [];
  
  // Check if any cell in the notebook has an h1 heading
  let hasH1 = false;
  for (const cell of cells) {
    if (cell.model.type === 'markdown') {
      const content = cell.model.sharedModel.getSource();
      // Check for markdown h1 (# heading) or HTML h1 (<h1>heading</h1>)
      if (content.match(/^#\s+[^\n]+/m) || content.match(/<h1[^>]*>.*?<\/h1>/)) {
        hasH1 = true;
        break;
      }
    }
  }

  if (!hasH1) {
    notebookIssues.push({
      cellIndex: 0, // We'll use the first cell for the heading
      cellType: 'markdown',
      violation: {
        id: 'page-has-heading-one',
        description: 'Ensure that the page or at least one of its frames contains a level-one heading. Please also ensure that headings are descriptive and accurate',
        descriptionUrl: 'https://dequeuniversity.com/rules/axe/4.7/page-has-heading-one'
      },
      issueContentRaw: '' // Empty since we're adding a new heading
    });
  }

  return notebookIssues;
}

// Color
function hexToRgb(hex: string): { r: number; g: number; b: number } {
  const r = parseInt(hex.slice(1, 3), 16);
  const g = parseInt(hex.slice(3, 5), 16);
  const b = parseInt(hex.slice(5, 7), 16);
  return { r, g, b };
}

function calculateLuminance(rgb: { r: number; g: number; b: number }): number {
  const a = [rgb.r, rgb.g, rgb.b].map(v => {
    v /= 255;
    return v <= 0.04045 ? v / 12.92 : Math.pow((v + 0.055) / 1.055, 2.4);
  });
  return a[0] * 0.2126 + a[1] * 0.7152 + a[2] * 0.0722;
}

function calculateContrast(
  foregroundHex: string,
  backgroundHex: string
): number {
  const rgb1 = hexToRgb(foregroundHex);
  const rgb2 = hexToRgb(backgroundHex);
  const L1 = calculateLuminance(rgb1);
  const L2 = calculateLuminance(rgb2);
  const lighter = Math.max(L1, L2);
  const darker = Math.min(L1, L2);
  return (lighter + 0.05) / (darker + 0.05);
}

async function getColorContrastInImage(
  imagePath: string,
  currentDirectoryPath: string
): Promise<{ contrast: number; isAccessible: boolean; hasLargeText: boolean }> {
  // Create canvas and load image
  const img = new Image();
  img.crossOrigin = 'anonymous';

  // Determine the path for the image
  const pathForTesseract = imagePath.startsWith('http')
    ? imagePath
    : `${PageConfig.getBaseUrl()}files/${currentDirectoryPath}/${imagePath}`;

  console.log('Using path for contrast analysis:', pathForTesseract);

  return new Promise((resolve, reject) => {
    img.onload = async () => {
      const canvas = document.createElement('canvas');
      canvas.width = img.width;
      canvas.height = img.height;
      const ctx = canvas.getContext('2d');
      if (!ctx) {
        reject(new Error('Could not get canvas context'));
        return;
      }

      // Draw image
      ctx.drawImage(img, 0, 0);
      const imageData = ctx.getImageData(0, 0, canvas.width, canvas.height);

      try {
        // Create Tesseract worker
        const worker = await Tesseract.createWorker();

        // Set PSM mode to SPARSE_TEXT (11)
        await worker.setParameters({
          tessedit_pageseg_mode: PSM.SPARSE_TEXT
        });

        // Recognize text blocks with PSM 11
        const result = await worker.recognize(canvas, {}, { blocks: true });

        let minContrast = 21; // Default to maximum contrast
        let hasLargeText = false;

        // Process each text block
        if (result.data.blocks && result.data.blocks.length > 0) {
          result.data.blocks.forEach(block => {
            const { x0, y0, x1, y1 } = block.bbox;
            const textHeight = y1 - y0;

            // Check if text is large (>= 24px height)
            if (textHeight >= 24) {
              hasLargeText = true;
            }

            // Get colors from the block area
            const colorCount: { [key: string]: number } = {};
            const data = imageData.data;
            const width = imageData.width;

            // Sample colors from the block area
            for (let y = y0; y <= y1; y++) {
              for (let x = x0; x <= x1; x++) {
                const index = (y * width + x) * 4;
                const r = data[index];
                const g = data[index + 1];
                const b = data[index + 2];

                // Skip transparent pixels
                if (data[index + 3] < 128) {
                  continue;
                }

                // Quantize colors to reduce unique values
                const scale = 30;
                const colorKey =
                  '#' +
                  (
                    (1 << 24) +
                    ((Math.floor(r / scale) * scale) << 16) +
                    ((Math.floor(g / scale) * scale) << 8) +
                    Math.floor(b / scale) * scale
                  )
                    .toString(16)
                    .slice(1)
                    .toUpperCase();

                colorCount[colorKey] = (colorCount[colorKey] || 0) + 1;
              }
            }

            // Get the two most common colors
            const sortedColors = Object.entries(colorCount).sort(
              (a, b) => b[1] - a[1]
            );
            if (sortedColors.length >= 2) {
              const bgColor = sortedColors[0][0];
              const fgColor = sortedColors[1][0];

              // Calculate contrast ratio
              const contrast = calculateContrast(fgColor, bgColor);

              // Update minimum contrast
              if (contrast < minContrast) {
                minContrast = contrast;
              }
            }
          });
        }

        // Determine if the contrast meets WCAG standards (4.5:1 for normal text)
        const isAccessible = hasLargeText
          ? minContrast >= 3
          : minContrast >= 4.5;

        // Terminate the worker
        await worker.terminate();

        resolve({
          contrast: minContrast,
          isAccessible,
          hasLargeText
        });
      } catch (error) {
        console.error('Error analyzing image with Tesseract:', error);
        // Fallback to analyzing the entire image
        const colorCount: { [key: string]: number } = {};
        const data = imageData.data;
        const width = imageData.width;
        const height = imageData.height;

        // Sample colors from the image (every 10th pixel to improve performance)
        for (let y = 0; y < height; y += 10) {
          for (let x = 0; x < width; x += 10) {
            const index = (y * width + x) * 4;
            const r = data[index];
            const g = data[index + 1];
            const b = data[index + 2];

            // Skip transparent pixels
            if (data[index + 3] < 128) {
              continue;
            }

            // Quantize colors to reduce unique values
            const scale = 30;
            const colorKey =
              '#' +
              (
                (1 << 24) +
                ((Math.floor(r / scale) * scale) << 16) +
                ((Math.floor(g / scale) * scale) << 8) +
                Math.floor(b / scale) * scale
              )
                .toString(16)
                .slice(1)
                .toUpperCase();

            colorCount[colorKey] = (colorCount[colorKey] || 0) + 1;
          }
        }

        // Get the two most common colors
        const sortedColors = Object.entries(colorCount).sort(
          (a, b) => b[1] - a[1]
        );
        let contrast = 21; // Default to maximum contrast

        if (sortedColors.length >= 2) {
          const bgColor = sortedColors[0][0];
          const fgColor = sortedColors[1][0];

          // Calculate contrast ratio
          contrast = calculateContrast(fgColor, bgColor);
          console.log(
            `Image contrast: ${contrast.toFixed(2)}:1 (${fgColor} vs ${bgColor})`
          );
        }

        // Determine if the contrast meets WCAG standards (4.5:1 for normal text)
        const isAccessible = contrast >= 4.5;

        resolve({
          contrast,
          isAccessible,
          hasLargeText: false // Default to false in fallback case
        });
      }
    };

    img.onerror = e => {
      console.error('Image load error:', e);
      reject(new Error('Failed to load image'));
    };

    img.src = pathForTesseract;
  });
}

async function detectColorIssuesInCell(
  rawMarkdown: string,
  cellIndex: number,
  cellType: string,
  notebookPath: string
): Promise<ICellIssue[]> {
  const notebookIssues: ICellIssue[] = [];

  // Check for images without alt text in markdown syntax
  const mdSyntaxMissingAltRegex = /!\[\]\([^)]+\)/g;

  // Check for images without alt tag or empty alt tag in HTML syntax
  const htmlSyntaxMissingAltRegex = /<img[^>]*alt=""[^>]*>/g;
  let match;
  while (
    (match = mdSyntaxMissingAltRegex.exec(rawMarkdown)) !== null ||
    (match = htmlSyntaxMissingAltRegex.exec(rawMarkdown)) !== null
  ) {
    const imageUrl =
      match[0].match(/\(([^)]+)\)/)?.[1] ||
      match[0].match(/src="([^"]+)"/)?.[1];
    if (imageUrl) {
      const suggestedFix: string = '';
      try {
        const { contrast, isAccessible, hasLargeText } =
          await getColorContrastInImage(imageUrl, notebookPath);
        if (!isAccessible) {
          if (hasLargeText) {
            notebookIssues.push({
              cellIndex,
              cellType: cellType as 'code' | 'markdown',
              violation: {
                id: 'detect-cc-large',
                description: `Large text in images have a contrast ratio of 3:1 and text contrast in general. Currently, the contrast ratio is ${contrast.toFixed(2)}:1.`,
                descriptionUrl: ''
              },
              issueContentRaw: match[0],
              suggestedFix: suggestedFix
            });
          } else {
            notebookIssues.push({
              cellIndex,
              cellType: cellType as 'code' | 'markdown',
              violation: {
                id: 'detect-cc-normal',
                description: `Normal text in images have a contrast ratio of 4.5:1 and text contrast in general. Currently, the contrast ratio is ${contrast.toFixed(2)}:1.`,
                descriptionUrl: ''
              },
              issueContentRaw: match[0],
              suggestedFix: suggestedFix
            });
          }
        }
      } catch (error) {
        console.error(`Failed to process image ${imageUrl}:`, error);
      }
    }
  }
  return notebookIssues;
}

// TODO: Links

// TODO: Other<|MERGE_RESOLUTION|>--- conflicted
+++ resolved
@@ -2,13 +2,9 @@
 import { PageConfig } from '@jupyterlab/coreutils';
 import axe from 'axe-core';
 import { marked } from 'marked';
-<<<<<<< HEAD
-import { NotebookPanel } from '@jupyterlab/notebook';
+import Tesseract, { PSM } from 'tesseract.js';
 import { Cell } from '@jupyterlab/cells';
 import { ICellModel } from '@jupyterlab/cells';
-=======
-import Tesseract, { PSM } from 'tesseract.js';
->>>>>>> e29c2b7d
 
 import { ICellIssue } from './types';
 
@@ -234,6 +230,7 @@
   return notebookIssues;
 }
 
+// Heading
 // Heading
 function detectHeadingOneIssue(
   rawMarkdown: string,
