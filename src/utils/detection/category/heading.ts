import { Cell } from '@jupyterlab/cells';
import { ICellModel } from '@jupyterlab/cells';
import { NotebookPanel } from '@jupyterlab/notebook';
import { marked } from 'marked';
import { ICellIssue } from '../../types';

export async function detectHeadingOneIssue(
  rawMarkdown: string,
  cellIndex: number,
  cellType: string,
  cells: readonly Cell<ICellModel>[]
): Promise<ICellIssue[]> {
  const notebookIssues: ICellIssue[] = [];
  const tempDiv = document.createElement('div');

  // Find the first heading in the notebook
  let firstHeadingFound = false;
  let firstHeadingContent = '';

  for (let i = 0; i < cells.length; i++) {
    const cell = cells[i];
    if (cell.model.type !== 'markdown') {
      continue;
    }

    const content = cell.model.sharedModel.getSource();
    if (!content.trim()) {
      continue;
    }

    // Parse markdown to HTML
    tempDiv.innerHTML = await marked.parse(content);
    const headings = tempDiv.querySelectorAll('h1, h2, h3, h4, h5, h6');

    if (headings.length > 0) {
      firstHeadingFound = true;
      firstHeadingContent = headings[0].outerHTML;

      // Check if first heading is not h1
      const level = parseInt(headings[0].tagName[1]);
      if (level !== 1) {
        notebookIssues.push({
          cellIndex: i,
          cellType: 'markdown',
          violationId: 'heading-missing-h1',
          issueContentRaw: firstHeadingContent
        });
      }
      break;
    }
  }

  // If no headings found at all, suggest adding h1 at the top
  if (!firstHeadingFound) {
    notebookIssues.push({
      cellIndex: 0,
      cellType: 'markdown',
      violationId: 'heading-missing-h1',
      issueContentRaw: ''
    });
  }

  tempDiv.remove();
  return notebookIssues;
}

export async function analyzeHeadingHierarchy(
  panel: NotebookPanel
): Promise<ICellIssue[]> {
  const notebookIssues: ICellIssue[] = [];
  const cells = panel.content.widgets;
  const tempDiv = document.createElement('div');
  document.body.appendChild(tempDiv);

  try {
    // Create a complete heading structure that maps cell index to heading level and content
    // Use array to retain order of headings
    const headingStructure: Array<{
      cellIndex: number;
      level: number;
      content: string;
      html: string;
    }> = [];

    // First pass: collect all headings
    for (let i = 0; i < cells.length; i++) {
      const cell = cells[i];
      if (!cell || !cell.model || cell.model.type !== 'markdown') {
        continue;
      }

      const content = cell.model.sharedModel.getSource();
      if (!content.trim()) {
        continue;
      }

      // Parse markdown to HTML
      tempDiv.innerHTML = await marked.parse(content);

      // Find all headings in the cell
      const headings = tempDiv.querySelectorAll('h1, h2, h3, h4, h5, h6');

      headings.forEach(heading => {
        const level = parseInt(heading.tagName[1]);
        const text = heading.textContent || '';

        headingStructure.push({
          cellIndex: i,
          level,
          content: text,
          html: heading.outerHTML
        });
      });
    }

    // Track headings by level to detect duplicates
    // Only track h1 and h2 headings
    const h1Headings = new Map<string, number[]>();
    const h2Headings = new Map<string, number[]>();

    // First pass: collect all h1 and h2 headings
    headingStructure.forEach((heading, index) => {
      if (heading.level === 1) {
        const normalizedContent = heading.content.trim().toLowerCase();
        if (!h1Headings.has(normalizedContent)) {
          h1Headings.set(normalizedContent, []);
        }
        h1Headings.get(normalizedContent)!.push(index);
      } else if (heading.level === 2) {
        const normalizedContent = heading.content.trim().toLowerCase();
        if (!h2Headings.has(normalizedContent)) {
          h2Headings.set(normalizedContent, []);
        }
        h2Headings.get(normalizedContent)!.push(index);
      }
    });

    // Check for multiple h1 headings
    // First, find all h1 headings regardless of content
    const allH1Indices = headingStructure
      .map((heading, index) => heading.level === 1 ? index : -1)
      .filter(index => index !== -1);

    // If there are multiple h1 headings, flag all but the first one
    if (allH1Indices.length > 1) {
      allH1Indices.slice(1).forEach(index => {
        const heading = headingStructure[index];
        notebookIssues.push({
          cellIndex: heading.cellIndex,
          cellType: 'markdown',
<<<<<<< HEAD
          violation: {
            id: 'heading-duplicate-h1',
            description:
              'Ensure there is only one level-one heading (h1) in the notebook. The h1 heading should be at the top of the document and serve as the main title. Additional h1 headings can confuse screen reader users about the document structure. Please also ensure that headings contain descriptive, accurate text',
            descriptionUrl: ''
          },
          issueContentRaw: heading.html,
          metadata: {
            headingStructure: headingStructure.filter(h => h.level === 1 || h.level === 2)
          }
=======
          violationId: 'heading-duplicate-h1',
          issueContentRaw: heading.html
>>>>>>> df605989
        });
      });
    }

    // Check for duplicate h2 headings
    h2Headings.forEach((indices, content) => {
      if (indices.length > 1) {
        // Flag all h2 headings after the first one
        indices.slice(1).forEach(index => {
          const heading = headingStructure[index];
          notebookIssues.push({
            cellIndex: heading.cellIndex,
            cellType: 'markdown',
            violation: {
              id: 'heading-duplicate',
              description:
                'Ensure identical h2 headings are not used. This can be confusing for screen reader users as it creates redundant landmarks in the document structure. Please consider combining the sections or using different heading text.',
              descriptionUrl: ''
            },
            issueContentRaw: heading.html,
            metadata: {
              headingStructure: headingStructure.filter(h => h.level === 1 || h.level === 2)
            }
          });
        });
      }
    });

    // Check for headings that appear in both h1 and h2
    h1Headings.forEach((h1Indices, content) => {
      if (h2Headings.has(content)) {
        // Flag all h2 headings that share content with h1
        h2Headings.get(content)!.forEach(index => {
          const heading = headingStructure[index];
          notebookIssues.push({
            cellIndex: heading.cellIndex,
            cellType: 'markdown',
            violation: {
              id: 'heading-duplicate',
              description:
                'Ensure h1 and h2 headings do not share the same text. This can be confusing for screen reader users as it creates redundant landmarks in the document structure. Please use different text for h1 and h2 headings.',
              descriptionUrl: ''
            },
            issueContentRaw: heading.html,
            metadata: {
              headingStructure: headingStructure.filter(h => h.level === 1 || h.level === 2)
            }
          });
        });
      }
    });

    // Second pass: analyze heading structure for other issues
    for (let i = 0; i < headingStructure.length; i++) {
      const current = headingStructure[i];
      const previous = i > 0 ? headingStructure[i - 1] : null;

      // Check for empty headings
      if (!current.content.trim()) {
        notebookIssues.push({
          cellIndex: current.cellIndex,
          cellType: 'markdown',
<<<<<<< HEAD
          violation: {
            id: 'heading-empty',
            description:
              'Ensure headings have discernible text. Headings provide essential structure for screen reader users to navigate a page. When a heading is empty, it creates confusion and disrupts this experience.',
            descriptionUrl: ''
          },
=======
          violationId: 'heading-empty',
>>>>>>> df605989
          issueContentRaw: current.html
        });
        continue;
      }

<<<<<<< HEAD
=======
      // Check for duplicate headings at the same level
      const levelMap = headingsByLevel.get(current.level)!;
      const normalizedContent = current.content.trim().toLowerCase();
      const duplicateIndices = levelMap.get(normalizedContent)!;

      if (duplicateIndices.length > 1) {
        // Only report the first occurrence of each duplicate
        if (duplicateIndices[0] === i) {
          //console.log(`Found duplicate heading "${current.content}" at level ${current.level}`);
          notebookIssues.push({
            cellIndex: current.cellIndex,
            cellType: 'markdown',
            violationId: 'heading-duplicate',
            issueContentRaw: current.html,
            metadata: {
              previousHeadingLevel: previous?.level
            }
          });
        }
      }

>>>>>>> df605989
      // Skip first heading (no previous to compare with)
      if (!previous) {
        continue;
      }

      // Check for invalid heading level skips
      // Only flag violations when skipping to lower levels (e.g., h2 to h4)
      // Allow skips when returning to higher levels (e.g., h4 to h2)
      const levelDiff = current.level - previous.level;
      if (levelDiff > 1) {
        // Only check when going to lower levels
        notebookIssues.push({
          cellIndex: current.cellIndex,
          cellType: 'markdown',
<<<<<<< HEAD
          violation: {
            id: 'heading-wrong-order',
            description:
              'Ensure the order of headings is semantically correct. Headings provide essential structure for screen reader users to navigate a page. Skipping levels or using headings out of order can make the content feel disorganized or inaccessible. Please also ensure that headings contain descriptive, accurate text',
            descriptionUrl: ''
          },
=======
          violationId: 'heading-wrong-order',
>>>>>>> df605989
          issueContentRaw: current.html,
          metadata: {
            previousHeadingLevel: previous.level
          }
        });
      }
    }

  } catch (error) {
    console.error('Error in heading hierarchy analysis:', error);
  } finally {
    tempDiv.remove();
  }

  return notebookIssues;
}<|MERGE_RESOLUTION|>--- conflicted
+++ resolved
@@ -138,7 +138,7 @@
     // Check for multiple h1 headings
     // First, find all h1 headings regardless of content
     const allH1Indices = headingStructure
-      .map((heading, index) => heading.level === 1 ? index : -1)
+      .map((heading, index) => (heading.level === 1 ? index : -1))
       .filter(index => index !== -1);
 
     // If there are multiple h1 headings, flag all but the first one
@@ -148,21 +148,13 @@
         notebookIssues.push({
           cellIndex: heading.cellIndex,
           cellType: 'markdown',
-<<<<<<< HEAD
-          violation: {
-            id: 'heading-duplicate-h1',
-            description:
-              'Ensure there is only one level-one heading (h1) in the notebook. The h1 heading should be at the top of the document and serve as the main title. Additional h1 headings can confuse screen reader users about the document structure. Please also ensure that headings contain descriptive, accurate text',
-            descriptionUrl: ''
-          },
+          violationId: 'heading-duplicate-h1',
           issueContentRaw: heading.html,
           metadata: {
-            headingStructure: headingStructure.filter(h => h.level === 1 || h.level === 2)
+            headingStructure: headingStructure.filter(
+              h => h.level === 1 || h.level === 2
+            )
           }
-=======
-          violationId: 'heading-duplicate-h1',
-          issueContentRaw: heading.html
->>>>>>> df605989
         });
       });
     }
@@ -176,15 +168,14 @@
           notebookIssues.push({
             cellIndex: heading.cellIndex,
             cellType: 'markdown',
-            violation: {
-              id: 'heading-duplicate',
-              description:
-                'Ensure identical h2 headings are not used. This can be confusing for screen reader users as it creates redundant landmarks in the document structure. Please consider combining the sections or using different heading text.',
-              descriptionUrl: ''
-            },
+            violationId: 'heading-duplicate',
+            customDescription:
+              'Ensure identical h2 headings are not used. This can be confusing for screen reader users as it creates redundant landmarks in the document structure. Please consider combining the sections or using different heading text.',
             issueContentRaw: heading.html,
             metadata: {
-              headingStructure: headingStructure.filter(h => h.level === 1 || h.level === 2)
+              headingStructure: headingStructure.filter(
+                h => h.level === 1 || h.level === 2
+              )
             }
           });
         });
@@ -200,15 +191,14 @@
           notebookIssues.push({
             cellIndex: heading.cellIndex,
             cellType: 'markdown',
-            violation: {
-              id: 'heading-duplicate',
-              description:
-                'Ensure h1 and h2 headings do not share the same text. This can be confusing for screen reader users as it creates redundant landmarks in the document structure. Please use different text for h1 and h2 headings.',
-              descriptionUrl: ''
-            },
+            violationId: 'heading-duplicate',
+            customDescription:
+              'Ensure h1 and h2 headings do not share the same text. This can be confusing for screen reader users as it creates redundant landmarks in the document structure. Please use different text for h1 and h2 headings.',
             issueContentRaw: heading.html,
             metadata: {
-              headingStructure: headingStructure.filter(h => h.level === 1 || h.level === 2)
+              headingStructure: headingStructure.filter(
+                h => h.level === 1 || h.level === 2
+              )
             }
           });
         });
@@ -225,45 +215,12 @@
         notebookIssues.push({
           cellIndex: current.cellIndex,
           cellType: 'markdown',
-<<<<<<< HEAD
-          violation: {
-            id: 'heading-empty',
-            description:
-              'Ensure headings have discernible text. Headings provide essential structure for screen reader users to navigate a page. When a heading is empty, it creates confusion and disrupts this experience.',
-            descriptionUrl: ''
-          },
-=======
           violationId: 'heading-empty',
->>>>>>> df605989
           issueContentRaw: current.html
         });
         continue;
       }
 
-<<<<<<< HEAD
-=======
-      // Check for duplicate headings at the same level
-      const levelMap = headingsByLevel.get(current.level)!;
-      const normalizedContent = current.content.trim().toLowerCase();
-      const duplicateIndices = levelMap.get(normalizedContent)!;
-
-      if (duplicateIndices.length > 1) {
-        // Only report the first occurrence of each duplicate
-        if (duplicateIndices[0] === i) {
-          //console.log(`Found duplicate heading "${current.content}" at level ${current.level}`);
-          notebookIssues.push({
-            cellIndex: current.cellIndex,
-            cellType: 'markdown',
-            violationId: 'heading-duplicate',
-            issueContentRaw: current.html,
-            metadata: {
-              previousHeadingLevel: previous?.level
-            }
-          });
-        }
-      }
-
->>>>>>> df605989
       // Skip first heading (no previous to compare with)
       if (!previous) {
         continue;
@@ -278,16 +235,7 @@
         notebookIssues.push({
           cellIndex: current.cellIndex,
           cellType: 'markdown',
-<<<<<<< HEAD
-          violation: {
-            id: 'heading-wrong-order',
-            description:
-              'Ensure the order of headings is semantically correct. Headings provide essential structure for screen reader users to navigate a page. Skipping levels or using headings out of order can make the content feel disorganized or inaccessible. Please also ensure that headings contain descriptive, accurate text',
-            descriptionUrl: ''
-          },
-=======
           violationId: 'heading-wrong-order',
->>>>>>> df605989
           issueContentRaw: current.html,
           metadata: {
             previousHeadingLevel: previous.level
@@ -295,7 +243,6 @@
         });
       }
     }
-
   } catch (error) {
     console.error('Error in heading hierarchy analysis:', error);
   } finally {
